#!/bin/bash

# Claude Code Builder v2.3.0 - Autonomous Build Script
# Orchestrates Claude Code to build the Claude Code Builder project
# 
# This script builds a sophisticated Python application that uses Claude Code SDK
# to autonomously build complete projects through multiple execution phases.
#
# Usage: ./builder-claude-code-builder.sh [OPTIONS]
# Options:
#   -o, --output-dir DIR    Output directory for the build (default: current directory)
#   -h, --help              Show this help message

set -euo pipefail

# Color codes for output
RED="\033[0;31m"
GREEN="\033[0;32m"
YELLOW="\033[1;33m"
BLUE="\033[0;34m"
CYAN="\033[0;36m"
MAGENTA="\033[0;35m"
ORANGE="\033[0;33m"
PURPLE="\033[0;35m"
LIGHT_BLUE="\033[1;34m"
LIGHT_GREEN="\033[1;32m"
DIM="\033[2m"
BOLD="\033[1m"
NC="\033[0m"
CLEAR_LINE="\033[2K\r"

# Configuration
PROJECT_NAME="claude-code-builder"
SPEC_FILE="prompt.md"
MODEL="claude-opus-4-20250514"
STATE_FILE=".claude-builder-state.json"

# Build configuration
MAX_TURNS=50
MAX_PHASE_RETRIES=3
RETRY_DELAY=30
JSON_OUTPUT_DIR=".claude_outputs"
VALIDATION_LOG="phase_validation.log"
METRICS_LOG="build_metrics.json"
HUMAN_LOG="build_progress.log"

# Progress tracking
CURRENT_PHASE=0
TOTAL_PHASES=12
START_TIME=$(date +%s)
RESUMED=false
PHASE_RETRY_COUNT=0
LAST_SESSION_ID=""
CURRENT_TASK_COUNT=0
TOTAL_TASK_COUNT=0

# Metrics tracking
METRICS_DIR=".metrics"
TOTAL_API_CALLS=0
TOTAL_TOKENS_USED=0
TOTAL_COST="0.0"

# Memory management tracking
MEMORY_KEYS_FILE=".memory_keys.json"
# Use a simple file-based approach for compatibility with older bash versions
MEMORY_KEYS_DIR=".memory_keys"

# Output directory (can be overridden by CLI argument)
OUTPUT_DIR=""

# Global arrays for MCP discovery
declare -a DISCOVERED_MCP_SERVERS
declare -a MCP_SERVER_COMMANDS

# Function to show usage
show_usage() {
    echo "Usage: $0 [OPTIONS]"
    echo ""
    echo "Options:"
    echo "  -o, --output-dir DIR    Output directory for the build (default: current directory)"
    echo "  -h, --help              Show this help message"
    echo ""
    echo "Examples:"
    echo "  $0                      # Build in current directory"
    echo "  $0 -o /path/to/output   # Build in specified directory"
    echo "  $0 --output-dir ./build # Build in ./build directory"
    exit 0
}

# Parse command line arguments
while [[ $# -gt 0 ]]; do
    case $1 in
        -o|--output-dir)
            if [[ -z "${2:-}" ]]; then
                echo -e "${RED}Error: --output-dir requires a directory path${NC}"
                exit 1
            fi
            OUTPUT_DIR="$2"
            shift 2
            ;;
        -h|--help)
            show_usage
            ;;
        *)
            echo -e "${RED}Error: Unknown option: $1${NC}"
            echo "Use --help for usage information"
            exit 1
            ;;
    esac
done

# Set output directory to current directory if not specified
if [ -z "$OUTPUT_DIR" ]; then
    OUTPUT_DIR="$(pwd)"
else
    # Validate the output directory path
    if [[ "$OUTPUT_DIR" =~ [[:space:]] ]]; then
        echo -e "${YELLOW}Warning: Output directory contains spaces. This may cause issues.${NC}"
    fi
    
    # Convert to absolute path if relative
    if [[ "$OUTPUT_DIR" = /* ]]; then
        # Already absolute path
        :
    else
        # Relative path - make it absolute
        OUTPUT_DIR="$(pwd)/$OUTPUT_DIR"
    fi
    
    # Ensure parent directory exists
    parent_dir=$(dirname "$OUTPUT_DIR")
    if [ ! -d "$parent_dir" ]; then
        echo -e "${RED}Error: Parent directory does not exist: $parent_dir${NC}"
        exit 1
    fi
fi

# Load external instructions if available
# Get script directory
SCRIPT_DIR="$(cd "$(dirname "${BASH_SOURCE[0]}")" && pwd)"

# Look for files in script directory first, then current directory
if [ -f "$SCRIPT_DIR/instructions.md" ]; then
    INSTRUCTIONS_FILE="$SCRIPT_DIR/instructions.md"
elif [ -f "instructions.md" ]; then
    INSTRUCTIONS_FILE="instructions.md"
else
    INSTRUCTIONS_FILE=""
fi

if [ -f "$SCRIPT_DIR/phases.md" ]; then
    PHASES_FILE="$SCRIPT_DIR/phases.md"
elif [ -f "phases.md" ]; then
    PHASES_FILE="phases.md"
else
    PHASES_FILE=""
fi

if [ -f "$SCRIPT_DIR/prompt.md" ]; then
    PROMPT_FILE="$SCRIPT_DIR/prompt.md"
elif [ -f "prompt.md" ]; then
    PROMPT_FILE="prompt.md"
else
    PROMPT_FILE=""
fi

if [ -f "$SCRIPT_DIR/tasks.md" ]; then
    TASKS_FILE="$SCRIPT_DIR/tasks.md"
elif [ -f "tasks.md" ]; then
    TASKS_FILE="tasks.md"
else
    TASKS_FILE=""
fi

# Check for required files
for file_var in PHASES_FILE PROMPT_FILE INSTRUCTIONS_FILE TASKS_FILE; do
    file="${!file_var}"
    if [ -z "$file" ] || [ ! -f "$file" ]; then
        echo -e "${RED}Error: Required file ${file_var//_FILE/}.md not found in script directory or current directory${NC}"
        echo -e "${YELLOW}Please run this script in a directory with all supporting files.${NC}"
        exit 1
    fi
done

# Load prompt content (full specification)
FULL_SPEC=$(cat "$PROMPT_FILE")

# Load custom instructions
CUSTOM_INSTRUCTIONS=$(cat "$INSTRUCTIONS_FILE")

# Initialize directories and logs
mkdir -p "$JSON_OUTPUT_DIR" "$METRICS_DIR"
echo "Claude Code Builder v2.3.0 Build Script Log - $(date)" > "$VALIDATION_LOG"
echo "Build Progress - $(date)" > "$HUMAN_LOG"

# ASCII Art Banner
show_banner() {
    echo -e "${CYAN}"
    echo "╔═══════════════════════════════════════════════════════════════════════╗"
    echo "║                                                                       ║"
    echo "║     ██████╗██╗      █████╗ ██╗   ██╗██████╗ ███████╗                 ║"
    echo "║    ██╔════╝██║     ██╔══██╗██║   ██║██╔══██╗██╔════╝                 ║"
    echo "║    ██║     ██║     ███████║██║   ██║██║  ██║█████╗                   ║"
    echo "║    ██║     ██║     ██╔══██║██║   ██║██║  ██║██╔══╝                   ║"
    echo "║    ╚██████╗███████╗██║  ██║╚██████╔╝██████╔╝███████╗                 ║"
    echo "║     ╚═════╝╚══════╝╚═╝  ╚═╝ ╚═════╝ ╚═════╝ ╚══════╝                 ║"
    echo "║                                                                       ║"
    echo "║               ██████╗ ██╗   ██╗██╗██╗     ██████╗ ███████╗██████╗    ║"
    echo "║               ██╔══██╗██║   ██║██║██║     ██╔══██╗██╔════╝██╔══██╗   ║"
    echo "║               ██████╔╝██║   ██║██║██║     ██║  ██║█████╗  ██████╔╝   ║"
    echo "║               ██╔══██╗██║   ██║██║██║     ██║  ██║██╔══╝  ██╔══██╗   ║"
    echo "║               ██████╔╝╚██████╔╝██║███████╗██████╔╝███████╗██║  ██║   ║"
    echo "║               ╚═════╝  ╚═════╝ ╚═╝╚══════╝╚═════╝ ╚══════╝╚═╝  ╚═╝   ║"
    echo "║                                                                       ║"
    echo "║                              v2.3.0                                   ║"
    echo "╚═══════════════════════════════════════════════════════════════════════╝"
    echo -e "${NC}\n"
}

# Logging functions
log_phase() {
    local level=$1
    local message=$2
    local timestamp=$(date '+%Y-%m-%d %H:%M:%S')
    
    case $level in
        "START")
            echo -e "\n${MAGENTA}[PHASE START]${NC} ${timestamp} ${BOLD}$message${NC}" | tee -a "$HUMAN_LOG"
            ;;
        "SUCCESS")
            echo -e "${GREEN}[PHASE COMPLETE]${NC} ${timestamp} ✅ ${BOLD}$message${NC}" | tee -a "$HUMAN_LOG"
            ;;
        "ERROR")
            echo -e "${RED}[PHASE ERROR]${NC} ${timestamp} ❌ ${BOLD}$message${NC}" | tee -a "$HUMAN_LOG"
            ;;
        "VALIDATE")
            echo -e "${BLUE}[VALIDATING]${NC} ${timestamp} 🔍 ${BOLD}$message${NC}" | tee -a "$HUMAN_LOG" "$VALIDATION_LOG"
            ;;
        "INIT")
            echo -e "${CYAN}[INITIALIZING]${NC} ${timestamp} 🔧 ${BOLD}$message${NC}" | tee -a "$HUMAN_LOG"
            ;;
        "ANALYSIS")
            echo -e "${YELLOW}[ANALYZING]${NC} ${timestamp} 📊 ${BOLD}$message${NC}" | tee -a "$HUMAN_LOG"
            ;;
    esac
}

# Enhanced logging functions
log_info() {
    echo -e "${CYAN}ℹ ${NC}$1"
}

log_error() {
    echo -e "${RED}✗ ${NC}$1"
}

log_success() {
    echo -e "${GREEN}✓ ${NC}$1"
}

log_warning() {
    echo -e "${YELLOW}⚠ ${NC}$1"
}

log_file_created() {
    local file=$1
    echo -e "${GREEN}📄${NC} Created: ${LIGHT_BLUE}$file${NC}"
}

log_tool_use() {
    local tool=$1
    local description=$2
    echo -e "${PURPLE}🔧${NC} Using ${BOLD}$tool${NC}: $description"
}

log_ai_message() {
    local message=$1
    echo -e "${LIGHT_BLUE}🤖${NC} Claude: $message"
}

# Memory management functions
load_memory_keys() {
    # Create memory keys directory if it doesn't exist
    mkdir -p "$MEMORY_KEYS_DIR"
    
    # Also maintain JSON file for compatibility
    if [ -f "$MEMORY_KEYS_FILE" ]; then
        # Migrate existing keys to directory structure
        while IFS="=" read -r key value; do
            echo "$value" > "$MEMORY_KEYS_DIR/$key"
        done < <(jq -r 'to_entries[] | "\(.key)=\(.value)"' "$MEMORY_KEYS_FILE" 2>/dev/null || true)
    fi
}

save_memory_keys() {
    # Save to JSON file for compatibility
    local json_obj="{"
    local first=true
    
    if [ -d "$MEMORY_KEYS_DIR" ]; then
        # Use find to handle empty directory case
        while IFS= read -r key_file; do
            if [ -n "$key_file" ] && [ -f "$key_file" ]; then
                local key=$(basename "$key_file")
                local value=$(cat "$key_file")
                
                if [ "$first" = true ]; then
                    first=false
                else
                    json_obj+=","
                fi
                json_obj+="\"$key\":\"$value\""
            fi
        done < <(find "$MEMORY_KEYS_DIR" -maxdepth 1 -type f 2>/dev/null || true)
    fi
    
    json_obj+="}"
    echo "$json_obj" > "$MEMORY_KEYS_FILE"
}

check_memory_key_exists() {
    local key=$1
    # Check if key file exists
    [ -f "$MEMORY_KEYS_DIR/$key" ]
}

add_memory_key() {
    local key=$1
    local phase=${2:-$CURRENT_PHASE}
    mkdir -p "$MEMORY_KEYS_DIR"
    echo "phase_${phase}_$(date +%s)" > "$MEMORY_KEYS_DIR/$key"
    save_memory_keys
}

# State management
save_state() {
    local phase=$1
    local status=$2
    local details="${3:-}"
    local retry_count="${4:-0}"
    local elapsed=$(($(date +%s) - START_TIME))
    
    cat > "$STATE_FILE" <<EOF
{
"project_name": "$PROJECT_NAME",
"current_phase": $phase,
"total_phases": $TOTAL_PHASES,
"status": "$status",
"details": "$details",
"retry_count": $retry_count,
"timestamp": "$(date -u +"%Y-%m-%dT%H:%M:%SZ")",
"elapsed_seconds": $elapsed,
"start_time": $START_TIME,
"working_directory": "$(pwd)",
"last_session_id": "${LAST_SESSION_ID:-}",
"metrics": {
"total_api_calls": $TOTAL_API_CALLS,
"total_tokens": $TOTAL_TOKENS_USED,
"total_cost": $TOTAL_COST
}
}
EOF
}

load_state() {
    if [ ! -f "$STATE_FILE" ]; then
        return 1
    fi
    
    # Validate JSON before parsing
    if ! jq . "$STATE_FILE" >/dev/null 2>&1; then
        log_warning "State file is corrupted, starting fresh"
        rm -f "$STATE_FILE"
        return 1
    fi
    
    CURRENT_PHASE=$(jq -r '.current_phase // 0' "$STATE_FILE" 2>/dev/null || echo "0")
    PHASE_RETRY_COUNT=$(jq -r '.retry_count // 0' "$STATE_FILE" 2>/dev/null || echo "0")
    LAST_SESSION_ID=$(jq -r '.last_session_id // empty' "$STATE_FILE" 2>/dev/null || echo "")
    local saved_start_time=$(jq -r '.start_time // empty' "$STATE_FILE" 2>/dev/null || echo "")
    
    if [ -n "$saved_start_time" ]; then
        START_TIME=$saved_start_time
        RESUMED=true
    fi
    
    return 0
}

# MCP Configuration for Claude Code Builder with Git support
setup_mcp_servers() {
    log_phase "START" "Setting up MCP servers for Claude Code Builder"
    
    log_info "Configuring Model Context Protocol servers..."
    log_info "MCP servers provide enhanced capabilities for Claude Code:"
    
    # Check if MEM0_API_KEY is set
    if [ -z "${MEM0_API_KEY:-}" ]; then
        log_warning "MEM0_API_KEY not set. Please export MEM0_API_KEY to use Mem0 memory system."
        log_info "Using standard memory server:"
        log_info "  - Command: npx -y @modelcontextprotocol/server-memory"
        log_info "  - Purpose: Key-value storage for build state and phase data"
        log_info "  - Features: Simple persistence across phases"
        MEMORY_SERVER_CONFIG='"memory": {
"command": "npx",
"args": ["-y", "@modelcontextprotocol/server-memory"],
"description": "Store build progress, architectural decisions, and phase contexts"
}'
    else
        log_success "MEM0_API_KEY detected. Using Mem0 for intelligent memory management."
        log_info "Mem0 MCP server configuration:"
        log_info "  - Command: npx -y @mem0/mcp"
        log_info "  - API Key: ${MEM0_API_KEY:0:10}...${MEM0_API_KEY: -4}"
        log_info "  - Purpose: Intelligent memory with semantic search"
        log_info "  - Features: LLM-powered extraction, contradiction resolution, persistence"
        MEMORY_SERVER_CONFIG='"mem0-mcp": {
"command": "npx",
"args": ["-y", "@mem0/mcp"],
"env": {
"MEM0_API_KEY": "'"$MEM0_API_KEY"'"
},
"description": "Intelligent memory with LLM-powered extraction and semantic search"
}'
    fi
    
    # Create the MCP configuration file
    {
        echo '{'
        echo '"mcpServers": {'
        echo "$MEMORY_SERVER_CONFIG,"
        echo '"sequential-thinking": {'
        echo '"command": "npx",'
        echo '"args": ["-y", "@modelcontextprotocol/server-sequential-thinking"],'
        echo '"description": "Plan complex implementations and dependencies"'
        echo '},'
        echo '"filesystem": {'
        echo '"command": "npx",'
        echo '"args": ["-y", "@modelcontextprotocol/server-filesystem", "--allowed-paths", "."],'
        echo '"description": "Enhanced file operations for complex project structure"'
        echo '},'
        echo '"git": {'
        echo '"command": "npx",'
        echo '"args": ["-y", "@modelcontextprotocol/server-git"],'
        echo '"description": "Git operations for version control and progress tracking"'
        echo '}'
        echo '}'
        echo '}'
    } > .mcp.json
    
    # Log MCP server details
    log_info "MCP servers configured:"
    if [ -n "${MEM0_API_KEY:-}" ]; then
        log_info "  1. mem0-mcp - Intelligent memory with semantic search"
    else
        log_info "  1. memory - Standard key-value memory storage"
    fi
    log_info "  2. sequential-thinking - Step-by-step reasoning for complex problems"
    log_info "     Command: npx -y @modelcontextprotocol/server-sequential-thinking"
    log_info "  3. filesystem - Enhanced file operations with path restrictions"
    log_info "     Command: npx -y @modelcontextprotocol/server-filesystem"
    log_info "     Allowed paths: Current directory (.)"
    log_info "  4. git - Version control operations"
    log_info "     Command: npx -y @modelcontextprotocol/server-git"
    
    # Display the generated configuration
    log_info "Generated MCP configuration (.mcp.json):"
    cat .mcp.json | while IFS= read -r line; do
        echo "    $line" | tee -a "$VALIDATION_LOG"
    done
    
    log_success "MCP configuration created with memory, sequential-thinking, filesystem, and git servers"
    
    # Initialize git repository if not already initialized
    if [ ! -d ".git" ]; then
        log_info "Initializing git repository..."
        git init
        git add .gitignore 2>/dev/null || echo "*.pyc" > .gitignore
        git add .gitignore
        git commit -m "Initial commit: Claude Code Builder project setup" || true
    fi
    
    # Discover all available MCP servers
    discover_all_mcp_servers
    
    # Display MCP server status
    display_mcp_status
    
    log_phase "SUCCESS" "MCP configuration created"
}

# Helper function to store user preferences in Mem0
store_user_preferences() {
    if [ -n "${MEM0_API_KEY:-}" ]; then
        log_phase "INIT" "Storing user preferences in Mem0"
        
        local add_tool=$(get_memory_tool "add")
        
        # Create preferences prompt
        local preferences_prompt="STORE USER PREFERENCES IN MEM0

Please store the following user preferences using ${add_tool}:

1. 'User Preference: Output directory is $OUTPUT_DIR' 
2. 'User Preference: Building Claude Code Builder v2.3.0'
3. 'User Preference: Model is $MODEL'
4. 'User Preference: Max turns per phase is $MAX_TURNS'
5. 'User Preference: Project name is $PROJECT_NAME'

Include user_id='claude-code-builder' in all memory operations.

These preferences will help maintain consistency across sessions."
        
        run_claude_auto "$preferences_prompt" "Store User Preferences"
        log_phase "SUCCESS" "User preferences stored in Mem0"
    fi
}

# Function to discover all available MCP servers
discover_all_mcp_servers() {
    log_info "Discovering all available MCP servers..."
    
    local discovered_servers=()
    local server_commands=()
    
    # 1. Check globally installed NPM packages for MCP servers
    if command -v npm &> /dev/null; then
        log_info "Checking globally installed NPM packages..."
        local npm_list=$(npm list -g --depth=0 2>/dev/null | grep -E "@modelcontextprotocol/|mcp-server-|@.*\/mcp$" || true)
        
        if [ -n "$npm_list" ]; then
            while IFS= read -r line; do
                local pkg_name=$(echo "$line" | sed -E 's/.*[├└]── (@[^@]+).*/\1/')
                if [ -n "$pkg_name" ]; then
                    discovered_servers+=("$pkg_name")
                    log_info "  Found: $pkg_name"
                fi
            done <<< "$npm_list"
        fi
    fi
    
    # 2. Check Claude Desktop config for additional servers
    local claude_config=""
    if [[ "$OSTYPE" == "darwin"* ]]; then
        claude_config="$HOME/Library/Application Support/Claude/claude_desktop_config.json"
    elif [[ "$OSTYPE" == "linux-gnu"* ]]; then
        claude_config="$HOME/.config/Claude/claude_desktop_config.json"
    fi
    
    if [ -f "$claude_config" ] && command -v jq &> /dev/null; then
        log_info "Checking Claude Desktop configuration..."
        local claude_servers=$(jq -r '.mcpServers | keys[]' "$claude_config" 2>/dev/null || true)
        
        if [ -n "$claude_servers" ]; then
            while IFS= read -r server; do
                if [[ ! " ${discovered_servers[@]} " =~ " ${server} " ]]; then
                    discovered_servers+=("$server")
                    log_info "  Found in Claude config: $server"
                fi
            done <<< "$claude_servers"
        fi
    fi
    
    # 3. Add known MCP servers that might be useful
    local known_servers=(
        "@modelcontextprotocol/server-filesystem"
        "@modelcontextprotocol/server-github" 
        "@modelcontextprotocol/server-gitlab"
        "@modelcontextprotocol/server-git"
        "@modelcontextprotocol/server-puppeteer"
        "@modelcontextprotocol/server-slack"
        "@modelcontextprotocol/server-postgres"
        "@modelcontextprotocol/server-sqlite"
        "@modelcontextprotocol/server-everything"
        "@modelcontextprotocol/server-fetch"
        "@modelcontextprotocol/server-brave-search"
        "@modelcontextprotocol/server-google-maps"
        "@anthropic/server-evals"
        "@mem0/mcp"
        "@shimizu/mcp-server-perplexity"
        "mcp-server-linear"
        "mcp-server-notion"
    )
    
    for server in "${known_servers[@]}"; do
        if [[ ! " ${discovered_servers[@]} " =~ " ${server} " ]]; then
            # Check if server is installed
            if npm list -g "$server" &> /dev/null; then
                discovered_servers+=("$server")
                log_info "  Verified installed: $server"
            fi
        fi
    done
    
    # Generate server commands for whitelisting
    for server in "${discovered_servers[@]}"; do
        case "$server" in
            *"filesystem"*)
                server_commands+=("filesystem__read_file" "filesystem__write_file" "filesystem__list_directory")
                ;;
            *"github"*)
                server_commands+=("github__search_repositories" "github__create_issue" "github__create_pull_request")
                ;;
            *"git"*)
                server_commands+=("git__status" "git__diff" "git__commit" "git__log")
                ;;
            *"mem0"*)
                server_commands+=("mem0-mcp__add-memory" "mem0-mcp__search-memories" "mem0-mcp__list-memories")
                ;;
            *"memory"*)
                server_commands+=("memory__create_memory" "memory__retrieve_memory" "memory__list_memories")
                ;;
            *"fetch"*)
                server_commands+=("fetch__fetch")
                ;;
            *"puppeteer"*)
                server_commands+=("puppeteer__navigate" "puppeteer__screenshot" "puppeteer__click")
                ;;
            *"perplexity"*)
                server_commands+=("perplexity__search" "perplexity__ask")
                ;;
            *"everything"*)
                server_commands+=("everything__execute")
                ;;
            *"slack"*)
                server_commands+=("slack__send_message" "slack__get_messages")
                ;;
            *"postgres"*)
                server_commands+=("postgres__query" "postgres__execute")
                ;;
            *"sqlite"*)
                server_commands+=("sqlite__query" "sqlite__execute")
                ;;
            *"brave-search"*)
                server_commands+=("brave-search__search")
                ;;
            *"google-maps"*)
                server_commands+=("google-maps__search" "google-maps__directions")
                ;;
            *"gitlab"*)
                server_commands+=("gitlab__search_repositories" "gitlab__create_issue")
                ;;
            *"linear"*)
                server_commands+=("linear__create_issue" "linear__list_issues")
                ;;
            *"notion"*)
                server_commands+=("notion__search" "notion__create_page")
                ;;
            *"evals"*)
                server_commands+=("evals__run" "evals__list")
                ;;
        esac
    done
    
<<<<<<< HEAD
    # Export for use in other functions
    export DISCOVERED_MCP_SERVERS=("${discovered_servers[@]}")
    export MCP_SERVER_COMMANDS=("${server_commands[@]}")
=======
    # Export for use in other functions - use global variables
    DISCOVERED_MCP_SERVERS=("${discovered_servers[@]}")
    MCP_SERVER_COMMANDS=("${server_commands[@]}")
>>>>>>> abf34b61
    
    log_info "Discovered ${#discovered_servers[@]} MCP servers"
    log_info "Generated ${#server_commands[@]} whitelisted commands"
}

# Function to display MCP server status
display_mcp_status() {
    echo -e "\n${GREEN}✅ MCP Server Configuration:${NC}"
    
    if [ -f ".mcp.json" ]; then
        echo -e "${BLUE}  MCP config file created at: $(pwd)/.mcp.json${NC}"
        
        # Display configured servers
        if command -v jq &> /dev/null; then
            local servers=$(jq -r '.mcpServers | keys[]' ".mcp.json" 2>/dev/null)
            if [ -n "$servers" ]; then
                echo -e "${YELLOW}  Configured MCP servers:${NC}"
                echo "$servers" | while read -r server; do
                    echo -e "${CYAN}    - $server${NC}"
                done
            fi
        fi
    fi
    
    # Display discovered servers
    if [ -n "${DISCOVERED_MCP_SERVERS:-}" ]; then
        echo -e "\n${YELLOW}  All discovered MCP servers:${NC}"
        for server in "${DISCOVERED_MCP_SERVERS[@]}"; do
            echo -e "${CYAN}    - $server${NC}"
        done
        
        echo -e "\n${YELLOW}  Whitelisted MCP commands: ${#MCP_SERVER_COMMANDS[@]}${NC}"
    fi
    
    # Display memory backend status
    if [ -n "${MEM0_API_KEY:-}" ]; then
        echo -e "\n${GREEN}  Memory backend: Mem0 (intelligent memory with semantic search)${NC}"
        echo -e "${BLUE}  Mem0 API key is configured${NC}"
    else
        echo -e "${YELLOW}  Memory backend: Standard MCP memory server${NC}"
        echo -e "${DIM}  Set MEM0_API_KEY to enable intelligent memory features${NC}"
    fi
}

# Get memory tool names based on MEM0_API_KEY
get_memory_tools() {
    if [ -n "${MEM0_API_KEY:-}" ]; then
        # Mem0 MCP tool names
        echo "mem0-mcp__add-memory mem0-mcp__search-memories mem0-mcp__list-memories mem0-mcp__delete-memories"
    else
        # Standard memory MCP tool names
        echo "memory__create_memory memory__retrieve_memory memory__list_memories memory__delete_memory"
    fi
}

# Get specific memory tool
get_memory_tool() {
    local tool_type=$1
    local tools=($(get_memory_tools))
    
    case $tool_type in
        "add"|"create")
            echo "${tools[0]}"
            ;;
        "search"|"retrieve")
            echo "${tools[1]}"
            ;;
        "list")
            echo "${tools[2]}"
            ;;
        "delete")
            echo "${tools[3]}"
            ;;
    esac
}

# Initialize function - Full analysis of specs
init_project() {
    log_phase "INIT" "Initializing project analysis"
    
    local add_tool=$(get_memory_tool "add")
    local search_tool=$(get_memory_tool "search")
    
    # Create analysis prompt based on memory system
    if [ -n "${MEM0_API_KEY:-}" ]; then
        local analysis_prompt="INITIALIZATION PHASE - FULL PROJECT ANALYSIS (Using Mem0)

You are about to build the Claude Code Builder v2.3.0. This is a critical initialization phase where you must:

1. ANALYZE ALL SPECIFICATIONS
   - Read and understand the full project specification
   - Identify all major components and their relationships
   - Map out the complete architecture
   - List all dependencies and requirements

2. USE MEM0 TO STORE YOUR ANALYSIS
   - Use ${add_tool} to save comprehensive analysis:
     * Save with message: 'Project Overview: Claude Code Builder v2.3.0 - [your understanding]'
     * Save with message: 'Architecture: [component] connects to [component] via [interface]'
     * Save with message: 'Dependencies identified: [list of packages and versions]'
     * Save with message: 'Phase [N] requirements: [what needs to be accomplished]'
     * Save with message: 'Critical feature: [feature] requires [implementation details]'
   - Include user_id='claude-code-builder' in all operations
   - Mem0 will automatically extract key information and maintain consistency
   
3. IDENTIFY KNOWLEDGE GAPS
   - Save knowledge gaps: 'Research needed: [technology/library] for [purpose]'
   - Note challenges: 'Potential challenge: [issue] may require [solution approach]'

4. CREATE BUILD STRATEGY
   - Use sequential_thinking__think_about to plan the optimal build approach
   - Save strategy: 'Build strategy: [phase ordering and dependencies]'

AVAILABLE TOOLS:
- ${add_tool} - Save analysis with intelligent extraction
- ${search_tool} - Search existing memories semantically
- sequential_thinking__think_about(problem) - Analyze complex aspects
- filesystem__read_file(path) - Read specification files"
    else
        local analysis_prompt="INITIALIZATION PHASE - FULL PROJECT ANALYSIS

You are about to build the Claude Code Builder v2.3.0. This is a critical initialization phase where you must:

1. ANALYZE ALL SPECIFICATIONS
   - Read and understand the full project specification
   - Identify all major components and their relationships
   - Map out the complete architecture
   - List all dependencies and requirements

2. USE YOUR TOOLS TO GAIN CONTEXT
   - Use ${add_tool} to save your analysis with keys:
     * 'project_overview' - High-level project understanding
     * 'architecture_analysis' - Component relationships
     * 'dependency_list' - All required packages and tools
     * 'phase_requirements' - What each phase needs to accomplish
     * 'critical_features' - Must-have functionality
   
3. IDENTIFY KNOWLEDGE GAPS
   - List any technologies or libraries you're not fully familiar with
   - Identify areas that might need research
   - Note any potential challenges or complexities

4. CREATE BUILD STRATEGY
   - Use sequential_thinking__think_about to plan the optimal build approach
   - Consider phase dependencies and ordering
   - Identify potential parallelization opportunities

AVAILABLE MCP TOOLS:
- ${add_tool}(key, value) - Save analysis results
- ${search_tool}(key) - Check existing knowledge
- sequential_thinking__think_about(problem) - Analyze complex aspects
- filesystem__read_file(path) - Read specification files"
    fi

    analysis_prompt+="

FULL SPECIFICATION:
$FULL_SPEC

CUSTOM INSTRUCTIONS:
$CUSTOM_INSTRUCTIONS

Perform a comprehensive analysis and save all findings to memory with appropriate keys."

    log_info "Running comprehensive project analysis..."
    
    # Run Claude with analysis prompt
    run_claude_auto "$analysis_prompt" "Project Analysis"
    
    # Mark analysis keys as used (only for standard memory)
    if [ -z "${MEM0_API_KEY:-}" ]; then
        add_memory_key "project_overview" 0
        add_memory_key "architecture_analysis" 0
        add_memory_key "dependency_list" 0
        add_memory_key "phase_requirements" 0
        add_memory_key "critical_features" 0
    fi
    
    log_phase "SUCCESS" "Project analysis completed"
}

# Start function - Web search and dependency resolution
start_project() {
    log_phase "START" "Starting dependency resolution and research"
    
    local add_tool=$(get_memory_tool "add")
    local search_tool=$(get_memory_tool "search")
    
    # Create research prompt based on memory system
    if [ -n "${MEM0_API_KEY:-}" ]; then
        local research_prompt="RESEARCH AND DEPENDENCY RESOLUTION PHASE (Using Mem0)

Based on your initialization analysis, you must now:

1. RETRIEVE YOUR ANALYSIS
   - Use ${search_tool} with semantic queries:
     * 'dependencies for Claude Code Builder' - Get identified dependencies
     * 'critical features' - Key features to research
     * 'architecture analysis' - Technical requirements
   - Mem0 will understand context and return relevant memories

2. SEARCH FOR DOCUMENTATION
   - Use web_search to find documentation for:
     * Anthropic SDK latest features and best practices
     * Click CLI framework advanced patterns
     * Rich terminal UI library examples
     * MCP server implementation guides
     * Any dependencies found in your search

3. RESOLVE ALL DEPENDENCIES
   - Verify package versions and compatibility
   - Find code examples and best practices
   - Identify any deprecated features to avoid
   - Look for security considerations

4. UPDATE YOUR KNOWLEDGE BASE WITH MEM0
   - Use ${add_tool} to save research findings with descriptive messages:
     * 'Anthropic SDK: Use [pattern] for [feature] implementation'
     * 'Click CLI best practice: [pattern description]'
     * 'Rich UI implementation: [component] requires [setup]'
     * 'MCP integration: [server type] needs [configuration]'
     * 'Security: Always [practice] when [scenario]'
     * 'Dependency versions: [package]==[version] for compatibility'
   - Include user_id='claude-code-builder' for all memories

5. IDENTIFY IMPLEMENTATION PATTERNS
   - Save patterns: 'Implementation pattern: Use [pattern] for [scenario]'
   - Save anti-patterns: 'Avoid: [anti-pattern] because [reason]'
   - Save optimizations: 'Performance: [technique] improves [metric]'

AVAILABLE TOOLS:
- ${search_tool} - Search memories with natural language
- ${add_tool} - Save research findings with context
- web_search(query) - Search for documentation
- sequential_thinking__think_about(problem) - Plan implementation"
    else
        local research_prompt="RESEARCH AND DEPENDENCY RESOLUTION PHASE

Based on your initialization analysis, you must now:

1. RETRIEVE YOUR ANALYSIS
   - Use ${search_tool} to get:
     * 'dependency_list' - All identified dependencies
     * 'critical_features' - Key features to research
     * 'architecture_analysis' - Technical requirements

2. SEARCH FOR DOCUMENTATION
   - Use web_search to find documentation for:
     * Anthropic SDK latest features and best practices
     * Click CLI framework advanced patterns
     * Rich terminal UI library examples
     * MCP server implementation guides
     * Any other identified dependencies

3. RESOLVE ALL DEPENDENCIES
   - Verify package versions and compatibility
   - Find code examples and best practices
   - Identify any deprecated features to avoid
   - Look for security considerations

4. UPDATE YOUR KNOWLEDGE BASE
   - Use ${add_tool} to save research findings:
     * 'anthropic_sdk_knowledge' - Key SDK patterns and features
     * 'cli_best_practices' - Click framework patterns
     * 'ui_implementation_guide' - Rich UI examples
     * 'mcp_integration_patterns' - MCP server usage
     * 'security_considerations' - Security best practices
     * 'dependency_versions' - Exact versions to use

5. IDENTIFY IMPLEMENTATION PATTERNS
   - Based on research, identify:
     * Common patterns to follow
     * Anti-patterns to avoid
     * Performance optimization techniques
     * Error handling strategies

AVAILABLE TOOLS:
- ${search_tool}(key) - Get your previous analysis
- ${add_tool}(key, value) - Save research findings
- web_search(query) - Search for documentation and examples
- sequential_thinking__think_about(problem) - Plan implementation"
    fi
    
    research_prompt+="

Start by retrieving your analysis, then search for necessary documentation."

    log_info "Researching dependencies and best practices..."
    
    # Run Claude with research prompt
    run_claude_auto "$research_prompt" "Dependency Research"
    
    # Mark research keys as used (only for standard memory)
    if [ -z "${MEM0_API_KEY:-}" ]; then
        add_memory_key "anthropic_sdk_knowledge" 0
        add_memory_key "cli_best_practices" 0
        add_memory_key "ui_implementation_guide" 0
        add_memory_key "mcp_integration_patterns" 0
        add_memory_key "security_considerations" 0
        add_memory_key "dependency_versions" 0
    fi
    
    log_phase "SUCCESS" "Research and dependency resolution completed"
}

# JSON stream parser for Claude output with memory tracking
parse_claude_stream() {
    local line
    local in_progress_bar=false
    
    while IFS= read -r line; do
        # Skip empty lines
        [ -z "$line" ] && continue
        
        # Try to parse as JSON
        if echo "$line" | jq -e . >/dev/null 2>&1; then
            local type=$(echo "$line" | jq -r '.type // empty')
            
            case $type in
                "system")
                    local session_id=$(echo "$line" | jq -r '.session_id // empty')
                    if [ -n "$session_id" ]; then
                        LAST_SESSION_ID=$session_id
                        log_info "Session ID: $session_id"
                    fi
                    
                    # Check for MCP server configuration in system messages
                    local mcp_servers=$(echo "$line" | jq -r '.configured_servers[]? // empty' 2>/dev/null)
                    if [ -n "$mcp_servers" ]; then
                        log_info "Configured MCP servers in this session:"
                        echo "$mcp_servers" | while read -r server; do
                            log_info "  - $server"
                        done
                    fi
                    ;;
                    
                "assistant")
                    local content=$(echo "$line" | jq -r '.message.content[]? | select(.type == "text") | .text // empty' 2>/dev/null)
                    if [ -n "$content" ]; then
                        # Only show first 100 chars of AI messages to reduce noise
                        if [ ${#content} -gt 100 ]; then
                            log_ai_message "${content:0:100}..."
                        else
                            log_ai_message "$content"
                        fi
                    fi
                    
                    # Check for tool use
                    local tool_name=$(echo "$line" | jq -r '.message.content[]? | select(.type == "tool_use") | .name // empty' 2>/dev/null)
                    if [ -n "$tool_name" ]; then
                        case $tool_name in
                            "Write")
                                local file_path=$(echo "$line" | jq -r '.message.content[]? | select(.type == "tool_use") | .input.file_path // empty' 2>/dev/null)
                                if [ -n "$file_path" ]; then
                                    log_tool_use "Write" "Creating $file_path"
                                    ((CURRENT_TASK_COUNT++))
                                    update_progress_bar
                                fi
                                ;;
                            "memory__create_memory")
                                local mem_key=$(echo "$line" | jq -r '.message.content[]? | select(.type == "tool_use") | .input.key // empty' 2>/dev/null)
                                if [ -n "$mem_key" ]; then
                                    log_tool_use "Memory (MCP)" "Storing key: $mem_key"
                                    log_info "  MCP Server: memory"
                                    log_info "  Purpose: Key-value storage for build state"
                                    if [ -z "${MEM0_API_KEY:-}" ]; then
                                        add_memory_key "$mem_key"
                                    fi
                                fi
                                ;;
                            "memory__retrieve_memory")
                                local mem_key=$(echo "$line" | jq -r '.message.content[]? | select(.type == "tool_use") | .input.key // empty' 2>/dev/null)
                                if [ -n "$mem_key" ]; then
                                    log_tool_use "Memory" "Retrieving key: $mem_key"
                                fi
                                ;;
                            "mem0-mcp__add-memory")
                                local messages=$(echo "$line" | jq -r '.message.content[]? | select(.type == "tool_use") | .input.messages[]?.content // empty' 2>/dev/null | head -1)
                                if [ -n "$messages" ]; then
                                    log_tool_use "Mem0 (MCP)" "Storing: ${messages:0:50}..."
                                    log_info "  MCP Server: mem0-mcp"
                                    log_info "  Purpose: Intelligent memory with semantic understanding"
                                fi
                                ;;
                            "mem0-mcp__search-memories")
                                local query=$(echo "$line" | jq -r '.message.content[]? | select(.type == "tool_use") | .input.query // empty' 2>/dev/null)
                                if [ -n "$query" ]; then
                                    log_tool_use "Mem0 (MCP)" "Searching: $query"
                                    log_info "  MCP Server: mem0-mcp"
                                    log_info "  Purpose: Semantic search across stored memories"
                                fi
                                ;;
                            "mem0-mcp__list-memories")
                                log_tool_use "Mem0" "Listing all memories"
                                ;;
                            "mem0-mcp__delete-memories")
                                log_tool_use "Mem0" "Deleting memories"
                                ;;
                            "sequential_thinking__think_about")
                                log_tool_use "Sequential Thinking (MCP)" "Planning implementation approach"
                                log_info "  MCP Server: sequential-thinking"
                                log_info "  Purpose: Step-by-step reasoning for complex logic"
                                ;;
                            "web_search")
                                local query=$(echo "$line" | jq -r '.message.content[]? | select(.type == "tool_use") | .input.query // empty' 2>/dev/null)
                                if [ -n "$query" ]; then
                                    log_tool_use "Web Search" "Searching: $query"
                                fi
                                ;;
                            git__*)
                                local git_op=$(echo "$tool_name" | sed 's/git__//')
                                log_tool_use "Git (MCP)" "Operation: $git_op"
                                log_info "  MCP Server: git"
                                log_info "  Purpose: Version control for tracking changes"
                                ;;
                            *)
                                log_tool_use "$tool_name" "Processing..."
                                ;;
                        esac
                    fi
                    ;;
                    
                "user")
                    local tool_result=$(echo "$line" | jq -r '.message.content[]? | select(.type == "tool_result") | .content // empty' 2>/dev/null || true)
                    if [ -n "$tool_result" ] && [[ "$tool_result" == *"successfully"* ]]; then
                        # Extract file path more safely
                        local file_created=""
                        if echo "$tool_result" | grep -q '/'; then
                            file_created=$(echo "$tool_result" | sed -n 's/.*\(\/[^ ]*\)$/\1/p')
                        fi
                        if [ -n "$file_created" ]; then
                            log_file_created "$file_created"
                        fi
                    fi
                    ;;
                    
                "result")
                    # Extract cost information from result
                    local cost=$(echo "$line" | jq -r '.cost // empty' 2>/dev/null)
                    if [ -n "$cost" ]; then
                        TOTAL_COST=$cost
                        log_info "Current session cost: \$$cost"
                    fi
                    ;;
            esac
        fi
    done
}

# Progress bar updater
update_progress_bar() {
    if [ $TOTAL_TASK_COUNT -gt 0 ]; then
        local progress=$((CURRENT_TASK_COUNT * 100 / TOTAL_TASK_COUNT))
        local bar_length=50
        local filled_length=$((progress * bar_length / 100))
        
        printf "\r${CLEAR_LINE}"
        printf "${DIM}Progress: [${NC}"
        
        for ((i=0; i<filled_length; i++)); do
            printf "${GREEN}█${NC}"
        done
        
        for ((i=filled_length; i<bar_length; i++)); do
            printf "${DIM}░${NC}"
        done
        
        printf "${DIM}] ${progress}%% (${CURRENT_TASK_COUNT}/${TOTAL_TASK_COUNT} tasks)${NC}"
    fi
}

# Claude execution with enhanced output
run_claude_auto() {
    local prompt="$1"
    local task_name="$2"
    local phase_num="${CURRENT_PHASE}"
    
    # Estimate task count based on phase (specific to Claude Code Builder)
    case $phase_num in
        0) TOTAL_TASK_COUNT=10 ;;  # Init/Start phases
        1) TOTAL_TASK_COUNT=35 ;;  # Many files to create
        2) TOTAL_TASK_COUNT=25 ;;  # Data classes and enums
        3) TOTAL_TASK_COUNT=15 ;;  # MCP implementation
        4) TOTAL_TASK_COUNT=20 ;;  # Research system
        5) TOTAL_TASK_COUNT=12 ;;  # Custom instructions
        6) TOTAL_TASK_COUNT=15 ;;  # Claude Code integration
        7) TOTAL_TASK_COUNT=18 ;;  # Build execution engine
        8) TOTAL_TASK_COUNT=14 ;;  # Progress and UI
        9) TOTAL_TASK_COUNT=16 ;;  # Validation system
        10) TOTAL_TASK_COUNT=12 ;; # Reporting
        11) TOTAL_TASK_COUNT=10 ;; # Error handling
        12) TOTAL_TASK_COUNT=25 ;; # Documentation
        *) TOTAL_TASK_COUNT=15 ;;
    esac
    
    CURRENT_TASK_COUNT=0
    
    log_phase "START" "Phase $phase_num: $task_name"
    echo -e "\n${DIM}════════════════════════════════════════════════════════════════════════${NC}\n"
    
    # Create prompt file with proper error handling
    local prompt_file
    prompt_file=$(mktemp) || {
        log_error "Failed to create temporary file"
        return 1
    }
    echo "$prompt" > "$prompt_file"
    
    # Build Claude command
    local claude_cmd="claude"
    claude_cmd+=" --print"
    claude_cmd+=" --model $MODEL"
    
    if [ -f ".mcp.json" ]; then
        claude_cmd+=" --mcp-config .mcp.json"
    fi
    
<<<<<<< HEAD
    # Add whitelisted MCP commands if discovered
    if [ -n "${MCP_SERVER_COMMANDS:-}" ] && [ ${#MCP_SERVER_COMMANDS[@]} -gt 0 ]; then
        log_info "Whitelisting ${#MCP_SERVER_COMMANDS[@]} MCP commands..."
        for cmd in "${MCP_SERVER_COMMANDS[@]}"; do
            claude_cmd+=" --mcp-allow $cmd"
        done
    fi
=======
    # Note: MCP tools are automatically available when using --dangerously-skip-permissions
    # The MCP servers defined in .mcp.json will be loaded and their tools accessible
>>>>>>> abf34b61
    
    claude_cmd+=" --dangerously-skip-permissions"
    claude_cmd+=" --output-format stream-json"
    claude_cmd+=" --verbose"
    claude_cmd+=" --max-turns $MAX_TURNS"
    
    # Log the full command (with sensitive data masked)
    local log_cmd=$(echo "$claude_cmd" | sed -E 's/(MEM0_API_KEY=")[^"]+"/\1[REDACTED]"/')
    log_info "Claude command: $log_cmd"
    
<<<<<<< HEAD
=======
    # Also log if MCP commands were added
    if [ ${#MCP_SERVER_COMMANDS[@]} -gt 0 ]; then
        log_info "Whitelisted commands include: mem0-mcp__add-memory, mem0-mcp__search-memories, etc."
    fi
    
>>>>>>> abf34b61
    # Execute with enhanced parsing
    log_info "Starting Claude with model $MODEL..."
    echo ""
    
    # Execute Claude with proper error handling
    local temp_output=$(mktemp)
    cat "$prompt_file" | eval $claude_cmd 2>"$temp_output" | parse_claude_stream
    local exit_code=${PIPESTATUS[1]}
    
    echo -e "\n"
    
    # Check for errors
    if [ $exit_code -ne 0 ]; then
        log_phase "ERROR" "Phase $phase_num failed (exit code: $exit_code)"
        if [ -s "$temp_output" ]; then
            log_error "Error details: $(cat "$temp_output")"
        fi
        rm -f "$prompt_file" "$temp_output"
        return 1
    fi
    
    rm -f "$prompt_file" "$temp_output"
    
    log_phase "SUCCESS" "Phase $phase_num completed"
    return 0
}

# Progress display
show_progress() {
    local phase=$1
    local description=$2
    local elapsed=$(($(date +%s) - START_TIME))
    local progress=$((phase * 100 / TOTAL_PHASES))
    
    # Progress bar
    local bar_length=40
    local filled_length=$((progress * bar_length / 100))
    local bar=""
    for ((i=0; i<filled_length; i++)); do bar+="█"; done
    for ((i=filled_length; i<bar_length; i++)); do bar+="░"; done
    
    echo -e "\n${BOLD}${MAGENTA}═══════════════════════════════════════════════════════════════════════${NC}"
    echo -e "${BOLD}${YELLOW}PHASE $phase/$TOTAL_PHASES${NC} ${DIM}|${NC} ${CYAN}$description${NC}"
    echo -e "${BLUE}Overall Progress:${NC} [$bar] ${BOLD}$progress%${NC}"
    echo -e "${DIM}Elapsed: $((elapsed/60))m $((elapsed%60))s${NC}"
    echo -e "${BOLD}${MAGENTA}═══════════════════════════════════════════════════════════════════════${NC}"
    
    save_state $phase "in_progress" "$description"
}

# Phase-specific validation functions
validate_phase_1() {
    log_phase "VALIDATE" "Validating Phase 1: Project Foundation"
    local validation_passed=true
    
    # Check main project files
    local required_files=(
        "setup.py" "requirements.txt" "pyproject.toml"
        "README.md" "LICENSE" ".gitignore"
        "claude_code_builder/__init__.py"
        "claude_code_builder/__main__.py"
        "claude_code_builder/cli.py"
        "claude_code_builder/main.py"
    )
    
    echo ""
    log_info "Checking project files..."
    for file in "${required_files[@]}"; do
        if [ -f "$file" ]; then
            log_success "Found file: $file"
        else
            log_error "Missing file: $file"
            validation_passed=false
        fi
    done
    
    # Check package directories
    local required_dirs=(
        "claude_code_builder/models"
        "claude_code_builder/mcp"
        "claude_code_builder/research"
        "claude_code_builder/execution"
        "claude_code_builder/ui"
        "claude_code_builder/validation"
        "claude_code_builder/utils"
        "claude_code_builder/instructions"
    )
    
    echo ""
    log_info "Checking package structure..."
    for dir in "${required_dirs[@]}"; do
        if [ -d "$dir" ]; then
            log_success "Found directory: $dir"
        else
            log_error "Missing directory: $dir"
            validation_passed=false
        fi
    done
    
    [ "$validation_passed" = true ]
}

validate_phase_2() {
    log_phase "VALIDATE" "Validating Phase 2: Data Models"
    local validation_passed=true
    
    # Check model files
    local required_models=(
        "claude_code_builder/models/build_status.py"
        "claude_code_builder/models/tool_call.py"
        "claude_code_builder/models/build_stats.py"
        "claude_code_builder/models/cost_tracker.py"
        "claude_code_builder/models/phase.py"
        "claude_code_builder/models/project_memory.py"
        "claude_code_builder/models/research.py"
        "claude_code_builder/models/mcp.py"
    )
    
    for file in "${required_models[@]}"; do
        if [ -f "$file" ]; then
            log_success "Found model: $file"
        else
            log_error "Missing model: $file"
            validation_passed=false
        fi
    done
    
    [ "$validation_passed" = true ]
}

# Phase validation dispatcher
validate_phase() {
    local phase=$1
    
    case $phase in
        1) validate_phase_1; return $? ;;
        2) validate_phase_2; return $? ;;
        *) 
            # Generic validation for other phases
            log_phase "VALIDATE" "Validating Phase $phase"
            return 0
            ;;
    esac
}

# Git commit function for phase completion
commit_phase() {
    local phase_num=$1
    local phase_description=$2
    # Get list of added files safely, handling filenames with spaces
    local added_files=""
    if git status --porcelain | grep -q '^A'; then
        # Use cut to handle filenames with spaces properly
        added_files=$(git status --porcelain | grep '^A' | cut -c4- | sed 's/^/- /')
    else
        added_files="- No new files (modifications only)"
    fi
    
    local commit_message="Phase $phase_num: $phase_description

Completed implementation of:
$added_files

This phase includes:
- All required components for $phase_description
- Proper error handling and validation
- Documentation and type hints
- Integration with previous phases

Build metrics:
- Tasks completed: $CURRENT_TASK_COUNT
- Session cost: \$$TOTAL_COST
- Time elapsed: $(($(date +%s) - START_TIME))s"

    log_info "Committing phase $phase_num changes..."
    
    # Stage all changes
    git add -A
    
    # Create commit with proper escaping
    git commit -m "$(printf '%s' "$commit_message")" || {
        log_warning "No changes to commit for phase $phase_num"
        return 0
    }
    
    log_success "Phase $phase_num changes committed to git"
}

# Execute phase with retry logic and git integration
execute_phase_with_retry() {
    local phase_num=$1
    local phase_description=$2
    
    # Validate phase number
    if [[ ! "$phase_num" =~ ^[0-9]+$ ]] || [ "$phase_num" -lt 1 ] || [ "$phase_num" -gt "$TOTAL_PHASES" ]; then
        log_error "Invalid phase number: $phase_num"
        return 1
    fi
    
    local next_phase=$((phase_num + 1))
    local validation_attempts=0
    local phase_complete=false
    
    while [ "$phase_complete" = false ] && [ $validation_attempts -lt $MAX_PHASE_RETRIES ]; do
        show_progress $phase_num "$phase_description"
        
        if run_claude_auto "$(get_phase_prompt $phase_num)" "$phase_description"; then
            if validate_phase $phase_num; then
                # Commit phase changes to git
                commit_phase $phase_num "$phase_description"
                
                CURRENT_PHASE=$next_phase
                save_state $next_phase "ready" "$phase_description completed"
                phase_complete=true
            else
                ((validation_attempts++))
                log_error "Phase $phase_num validation failed (attempt $validation_attempts/$MAX_PHASE_RETRIES)"
                if [ $validation_attempts -lt $MAX_PHASE_RETRIES ]; then
                    log_warning "Validation failed. Retrying phase..."
                    echo -e "${YELLOW}Waiting ${RETRY_DELAY} seconds before retry...${NC}"
                    sleep $RETRY_DELAY
                else
                    log_error "Phase $phase_num failed after $MAX_PHASE_RETRIES attempts"
                    exit 1
                fi
            fi
        else
            log_error "Claude execution failed for Phase $phase_num"
            echo -e "${YELLOW}Possible causes:${NC}"
            echo -e "  - Network connectivity issues"
            echo -e "  - Invalid API credentials"
            echo -e "  - Rate limiting"
            echo -e "  - Claude service unavailable"
            echo -e "\n${CYAN}Check the logs and try again.${NC}"
            exit 1
        fi
    done
}

# Interrupt handler
handle_interrupt() {
    echo -e "\n\n${RED}⚠️  Build interrupted!${NC}"
    echo -e "${YELLOW}Progress saved at phase $CURRENT_PHASE/$TOTAL_PHASES${NC}"
    
    # Save state before exiting
    save_state $CURRENT_PHASE "interrupted" "User interrupted" "$PHASE_RETRY_COUNT"
    
    # Clean up any temporary files
    rm -f /tmp/tmp.*
    
    echo -e "${CYAN}You can resume by running the script again in the same directory.${NC}"
    exit 130  # Standard exit code for SIGINT
}

# Set up signal handlers
trap handle_interrupt SIGINT SIGTERM
trap 'rm -f /tmp/tmp.*' EXIT

# Load phase details with memory context
get_phase_prompt() {
    local phase_num=$1
    local phase_content=""
    local tasks_content=""
    
    # Check if files exist before reading
    if [ -f "$PHASES_FILE" ]; then
        phase_content=$(cat "$PHASES_FILE")
        # Extract the specific phase section from phases.md
        local phase_section=""
        local next_phase=$((phase_num + 1))
        
        # Use a more robust extraction method
        if [ $phase_num -lt $TOTAL_PHASES ]; then
            phase_section=$(echo "$phase_content" | sed -n "/^## Phase $phase_num:/,/^## Phase $next_phase:/p" | sed '$d')
        else
            # Last phase - get everything from phase marker to end
            phase_section=$(echo "$phase_content" | sed -n "/^## Phase $phase_num:/,\$p")
        fi
    else
        phase_section=""
    fi
    
    if [ -f "$TASKS_FILE" ]; then
        tasks_content=$(cat "$TASKS_FILE")
    fi
    
    # Get memory tool names
    local add_tool=$(get_memory_tool "add")
    local search_tool=$(get_memory_tool "search")
    local list_tool=$(get_memory_tool "list")
    
    # Build memory context prompt based on Mem0 vs standard memory
    if [ -n "${MEM0_API_KEY:-}" ]; then
        local memory_context="
MEMORY MANAGEMENT INSTRUCTIONS (Using Mem0 Intelligent Memory):

1. MEMORY OPERATIONS:
   - Use ${add_tool} to store new memories with semantic understanding
   - Use ${search_tool} to find memories using natural language queries
   - Use ${list_tool} to retrieve all memories for current context
   - Mem0 automatically extracts key information and resolves contradictions
   
2. MEMORY STRUCTURE for phase $phase_num:
   Store memories with descriptive messages that include:
   - Phase context: 'Phase $phase_num: [description of accomplishment]'
   - Architectural decisions: 'Architecture Decision: [component] uses [pattern/tech]'
   - Interface definitions: 'Interface: [component A] -> [component B] via [method]'
   - Implementation notes: 'Implementation: [feature] requires [dependency/consideration]'
   
3. SEARCHING MEMORIES:
   - Use semantic queries: ${search_tool}('architectural decisions for MCP system')
   - Search by phase: ${search_tool}('Phase 1 accomplishments')
   - Find interfaces: ${search_tool}('interfaces between components')
   - Mem0 understands context and returns relevant memories

4. USER CONTEXT:
   - Always include user_id='claude-code-builder' for proper memory isolation
   - Memories persist across sessions for continuity"
    else
        local memory_context="
MEMORY MANAGEMENT INSTRUCTIONS:
1. ALWAYS check if a memory key exists before creating it:
   - First use ${search_tool}(key) to check
   - Only use ${add_tool} if the key doesn't exist or needs updating
   
2. Use these standardized keys for phase $phase_num:
   - 'phase_${phase_num}_overview' - Overview of what this phase accomplishes
   - 'phase_${phase_num}_decisions' - Key decisions made
   - 'phase_${phase_num}_interfaces' - Interfaces created for other phases
   - 'phase_${phase_num}_complete' - Mark phase as complete with summary

3. Retrieve context from previous phases:
   - Always start by retrieving relevant previous phase data
   - Use ${search_tool}('phase_*_interfaces') to understand contracts
   - Build upon existing architecture and decisions"
    fi
    
    memory_context+="

AVAILABLE MCP TOOLS:
- ${add_tool} - Store memories/state
- ${search_tool} - Search/retrieve memories
- ${list_tool} - List all memories
- sequential_thinking__think_about(problem) - Complex planning
- filesystem__read_file/write_file - File operations
- git__status/add/commit - Version control operations"

    # Add discovered MCP servers information
    if [ -n "${DISCOVERED_MCP_SERVERS:-}" ] && [ ${#DISCOVERED_MCP_SERVERS[@]} -gt 0 ]; then
        memory_context+="

ADDITIONAL DISCOVERED MCP SERVERS:
You have access to ${#DISCOVERED_MCP_SERVERS[@]} MCP servers with ${#MCP_SERVER_COMMANDS[@]} whitelisted commands.
These include servers for GitHub, GitLab, databases, search engines, and more.
Use these tools when they would help accomplish the current phase objectives."
    fi

    memory_context+="

GIT WORKFLOW:
- Use git__status to check current changes
- Use git__add to stage files as you create them
- Do NOT commit (the script will handle phase commits)"
    
    # Combine with custom instructions and full spec
    echo "$phase_section

$memory_context

$CUSTOM_INSTRUCTIONS

📋 FULL SPECIFICATION:
$FULL_SPEC

📝 DETAILED TASKS:
$tasks_content"
}

# Main script
clear
show_banner

echo -e "${BLUE}${BOLD}=== Claude Code Builder v2.3.0 - Autonomous Build Script ===${NC}"
echo -e "${YELLOW}Building an enhanced production-ready project builder${NC}"
echo -e "${CYAN}Model: $MODEL | Phases: $TOTAL_PHASES${NC}\n"

# Check prerequisites
check_prerequisite() {
    local cmd=$1
    local install_msg=$2
    
    if ! command -v "$cmd" &> /dev/null; then
        echo -e "${RED}Error: $cmd not found.${NC}"
        if [ -n "$install_msg" ]; then
            echo -e "${YELLOW}$install_msg${NC}"
        fi
        return 1
    fi
    return 0
}

# Check all required tools
MISSING_PREREQS=false

if ! check_prerequisite "claude" "Install with: npm install -g @anthropic-ai/claude-code"; then
    MISSING_PREREQS=true
fi

if ! check_prerequisite "jq" "Install with: brew install jq (macOS) or apt-get install jq (Linux)"; then
    MISSING_PREREQS=true
fi

if ! check_prerequisite "git" "Install git from https://git-scm.com/downloads"; then
    MISSING_PREREQS=true
fi

if ! check_prerequisite "npx" "Install Node.js from https://nodejs.org/"; then
    MISSING_PREREQS=true
fi

if [ "$MISSING_PREREQS" = true ]; then
    echo -e "\n${RED}Missing required prerequisites. Please install them and try again.${NC}"
    exit 1
fi

# Create and move to output directory
echo -e "${CYAN}Output directory: ${BOLD}$OUTPUT_DIR${NC}"

# Create the output directory if it doesn't exist
if [ ! -d "$OUTPUT_DIR" ]; then
    echo -e "${YELLOW}Creating output directory...${NC}"
    mkdir -p "$OUTPUT_DIR"
fi

# Move to output directory
cd "$OUTPUT_DIR"

# Create project subdirectory
if [ ! -d "$PROJECT_NAME" ]; then
    mkdir -p "$PROJECT_NAME"
fi
cd "$PROJECT_NAME"

# Display full build path
echo -e "${GREEN}Building in: ${BOLD}$(pwd)${NC}\n"

# Load memory keys
load_memory_keys

# Load or create state
if load_state; then
    echo -e "${YELLOW}📂 Resuming from phase $CURRENT_PHASE/$TOTAL_PHASES${NC}"
    log_info "Previous session ID: ${LAST_SESSION_ID:-none}"
    log_info "Elapsed time: $(($(date +%s) - START_TIME))s"
    echo ""
else
    echo -e "${GREEN}🚀 Starting fresh build${NC}\n"
    
    # Phase -2: MCP Setup
    setup_mcp_servers
    
    # Store user preferences if using Mem0
    store_user_preferences
    
    # Phase -1: Initialize with full analysis
    init_project
    
    # Phase 0: Start with research and dependencies
    start_project
    
    CURRENT_PHASE=1
    save_state 1 "ready" "Initialization complete"
    
    # Initial git commit
    git add -A
    git commit -m "Initial setup: MCP servers, analysis, and research completed" || true
fi

# Phase 1: Project Foundation and Structure
if [ $CURRENT_PHASE -eq 1 ]; then
    execute_phase_with_retry 1 "Project Foundation and Package Structure"
fi

# Phase 2: Data Models and Types
if [ $CURRENT_PHASE -eq 2 ]; then
    execute_phase_with_retry 2 "Data Models and Types"
fi

# Phase 3: MCP System Implementation
if [ $CURRENT_PHASE -eq 3 ]; then
    execute_phase_with_retry 3 "MCP System Implementation"
fi

# Phase 4: Research System
if [ $CURRENT_PHASE -eq 4 ]; then
    execute_phase_with_retry 4 "Research System"
fi

# Phase 5: Custom Instructions System
if [ $CURRENT_PHASE -eq 5 ]; then
    execute_phase_with_retry 5 "Custom Instructions System"
fi

# Phase 6: Execution System
if [ $CURRENT_PHASE -eq 6 ]; then
    execute_phase_with_retry 6 "Execution System"
fi

# Phase 7: UI and Progress System
if [ $CURRENT_PHASE -eq 7 ]; then
    execute_phase_with_retry 7 "UI and Progress System"
fi

# Phase 8: Validation System
if [ $CURRENT_PHASE -eq 8 ]; then
    execute_phase_with_retry 8 "Validation System"
fi

# Phase 9: Utilities and Helpers
if [ $CURRENT_PHASE -eq 9 ]; then
    execute_phase_with_retry 9 "Utilities and Helpers"
fi

# Phase 10: Main Application Integration
if [ $CURRENT_PHASE -eq 10 ]; then
    execute_phase_with_retry 10 "Main Application Integration"
fi

# Phase 11: Testing and Examples
if [ $CURRENT_PHASE -eq 11 ]; then
    execute_phase_with_retry 11 "Testing and Examples"
fi

# Phase 12: Documentation and Polish
if [ $CURRENT_PHASE -eq 12 ]; then
    execute_phase_with_retry 12 "Documentation and Polish"
fi

# Final summary
if [ $CURRENT_PHASE -ge $TOTAL_PHASES ]; then
    echo -e "\n${MAGENTA}═══════════════════════════════════════════════════════════════════════${NC}"
    echo -e "${BLUE}${BOLD}=== Build Complete ===${NC}"
    echo -e "${MAGENTA}═══════════════════════════════════════════════════════════════════════${NC}\n"
    
    elapsed=$(($(date +%s) - START_TIME))
    echo -e "${CYAN}Total Time: $((elapsed/60))m $((elapsed%60))s${NC}"
    echo -e "${CYAN}Total Cost: \$$TOTAL_COST${NC}"
    echo -e "${GREEN}All phases completed successfully!${NC}\n"
    
    # Final git operations
    log_info "Creating final build summary..."
    git add -A
    git commit -m "Build completed: Claude Code Builder v2.3.0

Final metrics:
- Build time: $((elapsed/60))m $((elapsed%60))s
- Total cost: \$$TOTAL_COST
- All $TOTAL_PHASES phases completed successfully

The project is ready for installation and use." || true
    
    # Show git log
    echo -e "\n${CYAN}Git commit history:${NC}"
    git log --oneline -10
    
    log_info "\nNext steps:"
    echo -e "  1. ${GREEN}cd $PROJECT_NAME${NC}"
    echo -e "  2. ${GREEN}pip install -e .${NC}"
    echo -e "  3. ${GREEN}claude-code-builder --help${NC}"
    echo -e "  4. ${GREEN}claude-code-builder examples/simple-api-spec.md --output-dir ./test-project${NC}\n"
    
    echo -e "${YELLOW}📚 Check the README.md for detailed documentation${NC}"
    echo -e "${YELLOW}🧪 Run the test suite with: pytest tests/${NC}"
    echo -e "${YELLOW}📊 View git history with: git log --oneline${NC}"
fi<|MERGE_RESOLUTION|>--- conflicted
+++ resolved
@@ -651,15 +651,9 @@
         esac
     done
     
-<<<<<<< HEAD
     # Export for use in other functions
     export DISCOVERED_MCP_SERVERS=("${discovered_servers[@]}")
     export MCP_SERVER_COMMANDS=("${server_commands[@]}")
-=======
-    # Export for use in other functions - use global variables
-    DISCOVERED_MCP_SERVERS=("${discovered_servers[@]}")
-    MCP_SERVER_COMMANDS=("${server_commands[@]}")
->>>>>>> abf34b61
     
     log_info "Discovered ${#discovered_servers[@]} MCP servers"
     log_info "Generated ${#server_commands[@]} whitelisted commands"
@@ -1177,7 +1171,7 @@
         claude_cmd+=" --mcp-config .mcp.json"
     fi
     
-<<<<<<< HEAD
+
     # Add whitelisted MCP commands if discovered
     if [ -n "${MCP_SERVER_COMMANDS:-}" ] && [ ${#MCP_SERVER_COMMANDS[@]} -gt 0 ]; then
         log_info "Whitelisting ${#MCP_SERVER_COMMANDS[@]} MCP commands..."
@@ -1185,10 +1179,8 @@
             claude_cmd+=" --mcp-allow $cmd"
         done
     fi
-=======
     # Note: MCP tools are automatically available when using --dangerously-skip-permissions
     # The MCP servers defined in .mcp.json will be loaded and their tools accessible
->>>>>>> abf34b61
     
     claude_cmd+=" --dangerously-skip-permissions"
     claude_cmd+=" --output-format stream-json"
@@ -1199,14 +1191,11 @@
     local log_cmd=$(echo "$claude_cmd" | sed -E 's/(MEM0_API_KEY=")[^"]+"/\1[REDACTED]"/')
     log_info "Claude command: $log_cmd"
     
-<<<<<<< HEAD
-=======
     # Also log if MCP commands were added
     if [ ${#MCP_SERVER_COMMANDS[@]} -gt 0 ]; then
         log_info "Whitelisted commands include: mem0-mcp__add-memory, mem0-mcp__search-memories, etc."
     fi
     
->>>>>>> abf34b61
     # Execute with enhanced parsing
     log_info "Starting Claude with model $MODEL..."
     echo ""
